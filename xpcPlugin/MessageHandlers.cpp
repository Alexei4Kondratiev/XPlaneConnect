--- conflicted
+++ resolved
@@ -508,7 +508,7 @@
 		int value[20];
 		if (v == 2)
 		{
-			DataManager::GetIntArray(DREF::Pause, value, 20);
+			DataManager::GetIntArray(DREF_Pause, value, 20);
 			for (int i = 0; i < 20; ++i)
 			{
 				value[i] = value[i] ? 0 : 1;
@@ -521,13 +521,9 @@
 				value[i] = v;
 			}
 		}
-<<<<<<< HEAD
 
 		// Set DREF
-		DataManager::Set(DREF::Pause, value, 20);
-=======
 		DataManager::Set(DREF_Pause, value, 20);
->>>>>>> 796fd0f7
 
 #if LOG_VERBOSITY > 2
 		switch (v)
