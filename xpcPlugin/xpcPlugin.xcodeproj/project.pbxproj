// !$*UTF8*$!
{
	archiveVersion = 1;
	classes = {
	};
	objectVersion = 46;
	objects = {

/* Begin PBXBuildFile section */
		BE37D960187C8B0F0033B082 /* XPCPlugin.cpp in Sources */ = {isa = PBXBuildFile; fileRef = BE37D95E187C8B0F0033B082 /* XPCPlugin.cpp */; };
		BE8361EF18C5591C00E9C923 /* mac.xpl in CopyFiles */ = {isa = PBXBuildFile; fileRef = D607B19909A556E400699BC3 /* mac.xpl */; };
		BEABAD371AE041A3007BA7DA /* DataManager.cpp in Sources */ = {isa = PBXBuildFile; fileRef = BEABAD2B1AE041A3007BA7DA /* DataManager.cpp */; };
		BEABAD391AE041A3007BA7DA /* Drawing.cpp in Sources */ = {isa = PBXBuildFile; fileRef = BEABAD2F1AE041A3007BA7DA /* Drawing.cpp */; };
		BEABAD3A1AE041A3007BA7DA /* Log.cpp in Sources */ = {isa = PBXBuildFile; fileRef = BEABAD311AE041A3007BA7DA /* Log.cpp */; };
		BEABAD3B1AE041A3007BA7DA /* Message.cpp in Sources */ = {isa = PBXBuildFile; fileRef = BEABAD331AE041A3007BA7DA /* Message.cpp */; };
		BEABAD3C1AE041A3007BA7DA /* MessageHandlers.cpp in Sources */ = {isa = PBXBuildFile; fileRef = BEABAD351AE041A3007BA7DA /* MessageHandlers.cpp */; };
		BEABAD3F1AE0498D007BA7DA /* UDPSocket.cpp in Sources */ = {isa = PBXBuildFile; fileRef = BEABAD3D1AE0498D007BA7DA /* UDPSocket.cpp */; };
		BEDC620418EDF1A7005DB364 /* xplaneConnect.c in Sources */ = {isa = PBXBuildFile; fileRef = BEDC620218EDF1A7005DB364 /* xplaneConnect.c */; };
		D6A7BDAA16A1DEA200D1426A /* OpenGL.framework in Frameworks */ = {isa = PBXBuildFile; fileRef = D6A7BDA916A1DEA200D1426A /* OpenGL.framework */; };
		D6A7BDC116A1DEC000D1426A /* CoreFoundation.framework in Frameworks */ = {isa = PBXBuildFile; fileRef = D6A7BDC016A1DEC000D1426A /* CoreFoundation.framework */; };
		D6A7BDF116A1DED200D1426A /* XPLM.framework in Frameworks */ = {isa = PBXBuildFile; fileRef = D6A7BDF016A1DED200D1426A /* XPLM.framework */; };
		D6A7BDF316A1DED200D1426A /* XPWidgets.framework in Frameworks */ = {isa = PBXBuildFile; fileRef = D6A7BDF216A1DED200D1426A /* XPWidgets.framework */; };
/* End PBXBuildFile section */

/* Begin PBXCopyFilesBuildPhase section */
		BE8361EE18C5591600E9C923 /* CopyFiles */ = {
			isa = PBXCopyFilesBuildPhase;
			buildActionMask = 12;
			dstPath = "/Applications/X-Plane 10/Resources/plugins/XPlaneConnect";
			dstSubfolderSpec = 0;
			files = (
				BE8361EF18C5591C00E9C923 /* mac.xpl in CopyFiles */,
			);
			runOnlyForDeploymentPostprocessing = 0;
		};
/* End PBXCopyFilesBuildPhase section */

/* Begin PBXFileReference section */
		BE37D95E187C8B0F0033B082 /* XPCPlugin.cpp */ = {isa = PBXFileReference; fileEncoding = 4; lastKnownFileType = sourcecode.cpp.cpp; path = XPCPlugin.cpp; sourceTree = SOURCE_ROOT; usesTabs = 1; };
		BEABAD2B1AE041A3007BA7DA /* DataManager.cpp */ = {isa = PBXFileReference; fileEncoding = 4; lastKnownFileType = sourcecode.cpp.cpp; path = DataManager.cpp; sourceTree = "<group>"; };
		BEABAD2C1AE041A3007BA7DA /* DataManager.h */ = {isa = PBXFileReference; fileEncoding = 4; lastKnownFileType = sourcecode.c.h; path = DataManager.h; sourceTree = "<group>"; };
		BEABAD2F1AE041A3007BA7DA /* Drawing.cpp */ = {isa = PBXFileReference; fileEncoding = 4; lastKnownFileType = sourcecode.cpp.cpp; path = Drawing.cpp; sourceTree = "<group>"; };
		BEABAD301AE041A3007BA7DA /* Drawing.h */ = {isa = PBXFileReference; fileEncoding = 4; lastKnownFileType = sourcecode.c.h; path = Drawing.h; sourceTree = "<group>"; };
		BEABAD311AE041A3007BA7DA /* Log.cpp */ = {isa = PBXFileReference; fileEncoding = 4; lastKnownFileType = sourcecode.cpp.cpp; path = Log.cpp; sourceTree = "<group>"; };
		BEABAD321AE041A3007BA7DA /* Log.h */ = {isa = PBXFileReference; fileEncoding = 4; lastKnownFileType = sourcecode.c.h; path = Log.h; sourceTree = "<group>"; };
		BEABAD331AE041A3007BA7DA /* Message.cpp */ = {isa = PBXFileReference; fileEncoding = 4; lastKnownFileType = sourcecode.cpp.cpp; path = Message.cpp; sourceTree = "<group>"; };
		BEABAD341AE041A3007BA7DA /* Message.h */ = {isa = PBXFileReference; fileEncoding = 4; lastKnownFileType = sourcecode.c.h; path = Message.h; sourceTree = "<group>"; };
		BEABAD351AE041A3007BA7DA /* MessageHandlers.cpp */ = {isa = PBXFileReference; fileEncoding = 4; lastKnownFileType = sourcecode.cpp.cpp; path = MessageHandlers.cpp; sourceTree = "<group>"; };
		BEABAD361AE041A3007BA7DA /* MessageHandlers.h */ = {isa = PBXFileReference; fileEncoding = 4; lastKnownFileType = sourcecode.c.h; path = MessageHandlers.h; sourceTree = "<group>"; };
		BEABAD3D1AE0498D007BA7DA /* UDPSocket.cpp */ = {isa = PBXFileReference; fileEncoding = 4; lastKnownFileType = sourcecode.cpp.cpp; path = UDPSocket.cpp; sourceTree = "<group>"; };
		BEABAD3E1AE0498D007BA7DA /* UDPSocket.h */ = {isa = PBXFileReference; fileEncoding = 4; lastKnownFileType = sourcecode.c.h; path = UDPSocket.h; sourceTree = "<group>"; };
		BEDC620218EDF1A7005DB364 /* xplaneConnect.c */ = {isa = PBXFileReference; fileEncoding = 4; lastKnownFileType = sourcecode.c.c; name = xplaneConnect.c; path = ../C/src/xplaneConnect.c; sourceTree = "<group>"; };
		BEDC620318EDF1A7005DB364 /* xplaneConnect.h */ = {isa = PBXFileReference; fileEncoding = 4; lastKnownFileType = sourcecode.c.h; name = xplaneConnect.h; path = ../C/src/xplaneConnect.h; sourceTree = "<group>"; };
		D607B19909A556E400699BC3 /* mac.xpl */ = {isa = PBXFileReference; explicitFileType = "compiled.mach-o.dylib"; includeInIndex = 0; path = mac.xpl; sourceTree = BUILT_PRODUCTS_DIR; };
		D6A7BDA916A1DEA200D1426A /* OpenGL.framework */ = {isa = PBXFileReference; lastKnownFileType = wrapper.framework; name = OpenGL.framework; path = System/Library/Frameworks/OpenGL.framework; sourceTree = SDKROOT; };
		D6A7BDC016A1DEC000D1426A /* CoreFoundation.framework */ = {isa = PBXFileReference; lastKnownFileType = wrapper.framework; name = CoreFoundation.framework; path = System/Library/Frameworks/CoreFoundation.framework; sourceTree = SDKROOT; };
		D6A7BDF016A1DED200D1426A /* XPLM.framework */ = {isa = PBXFileReference; lastKnownFileType = wrapper.framework; name = XPLM.framework; path = SDK/Libraries/Mac/XPLM.framework; sourceTree = "<group>"; };
		D6A7BDF216A1DED200D1426A /* XPWidgets.framework */ = {isa = PBXFileReference; lastKnownFileType = wrapper.framework; name = XPWidgets.framework; path = SDK/Libraries/Mac/XPWidgets.framework; sourceTree = "<group>"; };
/* End PBXFileReference section */

/* Begin PBXFrameworksBuildPhase section */
		D607B19709A556E400699BC3 /* Frameworks */ = {
			isa = PBXFrameworksBuildPhase;
			buildActionMask = 2147483647;
			files = (
				D6A7BDAA16A1DEA200D1426A /* OpenGL.framework in Frameworks */,
				D6A7BDC116A1DEC000D1426A /* CoreFoundation.framework in Frameworks */,
				D6A7BDF116A1DED200D1426A /* XPLM.framework in Frameworks */,
				D6A7BDF316A1DED200D1426A /* XPWidgets.framework in Frameworks */,
			);
			runOnlyForDeploymentPostprocessing = 0;
		};
/* End PBXFrameworksBuildPhase section */

/* Begin PBXGroup section */
		AC4E46B809C2E0B3006B7E1B /* src */ = {
			isa = PBXGroup;
			children = (
				BE37D95E187C8B0F0033B082 /* XPCPlugin.cpp */,
				BEDC620218EDF1A7005DB364 /* xplaneConnect.c */,
				BEABAD2B1AE041A3007BA7DA /* DataManager.cpp */,
				BEABAD2F1AE041A3007BA7DA /* Drawing.cpp */,
				BEABAD311AE041A3007BA7DA /* Log.cpp */,
				BEABAD331AE041A3007BA7DA /* Message.cpp */,
				BEABAD351AE041A3007BA7DA /* MessageHandlers.cpp */,
				BEABAD3D1AE0498D007BA7DA /* UDPSocket.cpp */,
			);
			name = src;
			sourceTree = "<group>";
		};
		BE953E0B1AEB183400CE4A8C /* inc */ = {
			isa = PBXGroup;
			children = (
				BEDC620318EDF1A7005DB364 /* xplaneConnect.h */,
				BEABAD2C1AE041A3007BA7DA /* DataManager.h */,
				BEABAD301AE041A3007BA7DA /* Drawing.h */,
				BEABAD321AE041A3007BA7DA /* Log.h */,
				BEABAD341AE041A3007BA7DA /* Message.h */,
				BEABAD361AE041A3007BA7DA /* MessageHandlers.h */,
				BEABAD3E1AE0498D007BA7DA /* UDPSocket.h */,
			);
			name = inc;
			sourceTree = "<group>";
		};
		D607B15F09A5563000699BC3 = {
			isa = PBXGroup;
			children = (
				D6A7BDAD16A1DEA700D1426A /* Frameworks */,
				AC4E46B809C2E0B3006B7E1B /* src */,
				BE953E0B1AEB183400CE4A8C /* inc */,
				D607B19A09A556E400699BC3 /* Products */,
			);
			sourceTree = "<group>";
		};
		D607B19A09A556E400699BC3 /* Products */ = {
			isa = PBXGroup;
			children = (
				D607B19909A556E400699BC3 /* mac.xpl */,
			);
			name = Products;
			sourceTree = "<group>";
		};
		D6A7BDAD16A1DEA700D1426A /* Frameworks */ = {
			isa = PBXGroup;
			children = (
				D6A7BDC016A1DEC000D1426A /* CoreFoundation.framework */,
				D6A7BDA916A1DEA200D1426A /* OpenGL.framework */,
				D6A7BDF016A1DED200D1426A /* XPLM.framework */,
				D6A7BDF216A1DED200D1426A /* XPWidgets.framework */,
			);
			name = Frameworks;
			sourceTree = "<group>";
		};
/* End PBXGroup section */

/* Begin PBXNativeTarget section */
		D607B19809A556E400699BC3 /* xpcPlugin */ = {
			isa = PBXNativeTarget;
			buildConfigurationList = D607B19B09A556E400699BC3 /* Build configuration list for PBXNativeTarget "xpcPlugin" */;
			buildPhases = (
				D607B19609A556E400699BC3 /* Sources */,
				D607B19709A556E400699BC3 /* Frameworks */,
				BE8361EE18C5591600E9C923 /* CopyFiles */,
			);
			buildRules = (
			);
			dependencies = (
			);
			name = xpcPlugin;
			productName = StarterPlugin;
			productReference = D607B19909A556E400699BC3 /* mac.xpl */;
			productType = "com.apple.product-type.library.dynamic";
		};
/* End PBXNativeTarget section */

/* Begin PBXProject section */
		D607B16109A5563100699BC3 /* Project object */ = {
			isa = PBXProject;
			attributes = {
				LastUpgradeCheck = 0500;
			};
			buildConfigurationList = D607B16209A5563100699BC3 /* Build configuration list for PBXProject "xpcPlugin" */;
			compatibilityVersion = "Xcode 3.2";
			developmentRegion = English;
			hasScannedForEncodings = 0;
			knownRegions = (
				English,
				Japanese,
				French,
				German,
			);
			mainGroup = D607B15F09A5563000699BC3;
			productRefGroup = D607B19A09A556E400699BC3 /* Products */;
			projectDirPath = "";
			projectRoot = "";
			targets = (
				D607B19809A556E400699BC3 /* xpcPlugin */,
			);
		};
/* End PBXProject section */

/* Begin PBXSourcesBuildPhase section */
		D607B19609A556E400699BC3 /* Sources */ = {
			isa = PBXSourcesBuildPhase;
			buildActionMask = 2147483647;
			files = (
				BEABAD3A1AE041A3007BA7DA /* Log.cpp in Sources */,
				BEABAD3B1AE041A3007BA7DA /* Message.cpp in Sources */,
				BEABAD3C1AE041A3007BA7DA /* MessageHandlers.cpp in Sources */,
				BEDC620418EDF1A7005DB364 /* xplaneConnect.c in Sources */,
				BEABAD371AE041A3007BA7DA /* DataManager.cpp in Sources */,
				BEABAD391AE041A3007BA7DA /* Drawing.cpp in Sources */,
				BE37D960187C8B0F0033B082 /* XPCPlugin.cpp in Sources */,
				BEABAD3F1AE0498D007BA7DA /* UDPSocket.cpp in Sources */,
			);
			runOnlyForDeploymentPostprocessing = 0;
		};
/* End PBXSourcesBuildPhase section */

/* Begin XCBuildConfiguration section */
		D607B16309A5563100699BC3 /* Debug */ = {
			isa = XCBuildConfiguration;
			buildSettings = {
				ARCHS = "$(ARCHS_STANDARD_32_64_BIT)";
				CLANG_CXX_LANGUAGE_STANDARD = "c++98";
				CLANG_CXX_LIBRARY = "libc++";
				CONFIGURATION_BUILD_DIR = ./XPlaneConnect;
				DYLIB_COMPATIBILITY_VERSION = "";
				DYLIB_CURRENT_VERSION = "";
				EXECUTABLE_EXTENSION = xpl;
				FRAMEWORK_SEARCH_PATHS = "$(XPSDK_ROOT)/Libraries/Mac";
				GCC_PREPROCESSOR_DEFINITIONS = (
					"APL=1",
					"IBM=0",
					"LIN=0",
				);
				GCC_SYMBOLS_PRIVATE_EXTERN = YES;
				GCC_VERSION = "";
				HEADER_SEARCH_PATHS = (
					"$(XPSDK_ROOT)/CHeaders/Widgets",
					"$(XPSDK_ROOT)/CHeaders/XPLM",
					"$(HEADER_SEARCH_PATHS)",
				);
				MACH_O_TYPE = mh_bundle;
				MACOSX_DEPLOYMENT_TARGET = 10.7;
				ONLY_ACTIVE_ARCH = YES;
				OTHER_LDFLAGS = (
					"$(OTHER_LDFLAGS)",
					"-Wl,-exported_symbol",
					"-Wl,_XPluginStart",
					"-Wl,-exported_symbol",
					"-Wl,_XPluginEnable",
					"-Wl,-exported_symbol",
					"-Wl,_XPluginReceiveMessage",
					"-Wl,-exported_symbol",
					"-Wl,_XPluginDisable",
					"-Wl,-exported_symbol",
					"-Wl,_XPluginStop",
				);
				PREBINDING = NO;
				PRECOMPS_INCLUDE_HEADERS_FROM_BUILT_PRODUCTS_DIR = YES;
				PRODUCT_NAME = "${TARGET_NAME}";
				SCAN_ALL_SOURCE_FILES_FOR_INCLUDES = NO;
				SDKROOT = macosx;
				SYMROOT = build;
				XPSDK_ROOT = SDK;
			};
			name = Debug;
		};
		D607B16409A5563100699BC3 /* Release */ = {
			isa = XCBuildConfiguration;
			buildSettings = {
				ARCHS = "$(ARCHS_STANDARD_32_64_BIT)";
				CLANG_CXX_LANGUAGE_STANDARD = "c++98";
				CLANG_CXX_LIBRARY = "libc++";
				CONFIGURATION_BUILD_DIR = ./XPlaneConnect;
				DYLIB_COMPATIBILITY_VERSION = "";
				DYLIB_CURRENT_VERSION = "";
				EXECUTABLE_EXTENSION = xpl;
				FRAMEWORK_SEARCH_PATHS = "$(XPSDK_ROOT)/Libraries/Mac";
				GCC_PREPROCESSOR_DEFINITIONS = (
					"APL=1",
					"IBM=0",
					"LIN=0",
				);
				GCC_SYMBOLS_PRIVATE_EXTERN = YES;
				GCC_VERSION = "";
				HEADER_SEARCH_PATHS = (
					"$(XPSDK_ROOT)/CHeaders/Widgets",
					"$(XPSDK_ROOT)/CHeaders/XPLM",
					"$(HEADER_SEARCH_PATHS)",
				);
				MACH_O_TYPE = mh_bundle;
				MACOSX_DEPLOYMENT_TARGET = 10.7;
				OTHER_LDFLAGS = (
					"$(OTHER_LDFLAGS)",
					"-Wl,-exported_symbol",
					"-Wl,_XPluginStart",
					"-Wl,-exported_symbol",
					"-Wl,_XPluginEnable",
					"-Wl,-exported_symbol",
					"-Wl,_XPluginReceiveMessage",
					"-Wl,-exported_symbol",
					"-Wl,_XPluginDisable",
					"-Wl,-exported_symbol",
					"-Wl,_XPluginStop",
				);
				PREBINDING = NO;
				PRECOMPS_INCLUDE_HEADERS_FROM_BUILT_PRODUCTS_DIR = YES;
				PRODUCT_NAME = "${TARGET_NAME}";
				SCAN_ALL_SOURCE_FILES_FOR_INCLUDES = NO;
				SDKROOT = macosx;
				SYMROOT = build;
				XPSDK_ROOT = SDK;
			};
			name = Release;
		};
		D607B19C09A556E400699BC3 /* Debug */ = {
			isa = XCBuildConfiguration;
			buildSettings = {
				CLANG_ENABLE_MODULES = YES;
				CLANG_LINK_OBJC_RUNTIME = NO;
				CLANG_WARN_CXX0X_EXTENSIONS = YES;
				CLANG_WARN_EMPTY_BODY = YES;
				CLANG_WARN_SUSPICIOUS_IMPLICIT_CONVERSION = NO;
				CURRENT_PROJECT_VERSION = 0.24;
				GCC_ENABLE_OBJC_EXCEPTIONS = NO;
				GCC_TREAT_IMPLICIT_FUNCTION_DECLARATIONS_AS_ERRORS = NO;
				GCC_TREAT_INCOMPATIBLE_POINTER_TYPE_WARNINGS_AS_ERRORS = NO;
				GCC_WARN_ABOUT_MISSING_FIELD_INITIALIZERS = YES;
				GCC_WARN_ABOUT_MISSING_NEWLINE = YES;
				GCC_WARN_ABOUT_MISSING_PROTOTYPES = YES;
				GCC_WARN_ABOUT_RETURN_TYPE = YES;
				GCC_WARN_UNINITIALIZED_AUTOS = YES;
				GCC_WARN_UNUSED_FUNCTION = YES;
				GCC_WARN_UNUSED_LABEL = YES;
				GCC_WARN_UNUSED_PARAMETER = YES;
				GCC_WARN_UNUSED_VARIABLE = YES;
				HEADER_SEARCH_PATHS = (
					"$(XPSDK_ROOT)/CHeaders/Widgets",
					"$(XPSDK_ROOT)/CHeaders/XPLM",
					"$(HEADER_SEARCH_PATHS)",
				);
				LIBRARY_SEARCH_PATHS = (
					"$(inherited)",
					"$(USER_LIBRARY_DIR)/Developer/Xcode/DerivedData/xplaneConnect-asdjuezcjkhojuewbyxhyhabxfwc/Build/Products/Debug",
				);
				MACH_O_TYPE = mh_bundle;
				PRODUCT_NAME = mac;
				SDKROOT = macosx;
				STRIP_INSTALLED_PRODUCT = YES;
				VERSIONING_SYSTEM = "apple-generic";
				VERSION_INFO_PREFIX = XPC;
			};
			name = Debug;
		};
		D607B19D09A556E400699BC3 /* Release */ = {
			isa = XCBuildConfiguration;
			buildSettings = {
				CLANG_ENABLE_MODULES = YES;
				CLANG_LINK_OBJC_RUNTIME = NO;
				CLANG_WARN_CXX0X_EXTENSIONS = YES;
				CLANG_WARN_EMPTY_BODY = YES;
				CLANG_WARN_SUSPICIOUS_IMPLICIT_CONVERSION = NO;
				CURRENT_PROJECT_VERSION = 0.24;
				GCC_ENABLE_OBJC_EXCEPTIONS = NO;
				GCC_TREAT_IMPLICIT_FUNCTION_DECLARATIONS_AS_ERRORS = NO;
				GCC_TREAT_INCOMPATIBLE_POINTER_TYPE_WARNINGS_AS_ERRORS = NO;
				GCC_WARN_ABOUT_MISSING_FIELD_INITIALIZERS = YES;
				GCC_WARN_ABOUT_MISSING_NEWLINE = YES;
				GCC_WARN_ABOUT_MISSING_PROTOTYPES = YES;
				GCC_WARN_ABOUT_RETURN_TYPE = YES;
				GCC_WARN_UNINITIALIZED_AUTOS = YES;
				GCC_WARN_UNUSED_FUNCTION = YES;
				GCC_WARN_UNUSED_LABEL = YES;
				GCC_WARN_UNUSED_PARAMETER = YES;
				GCC_WARN_UNUSED_VARIABLE = YES;
				HEADER_SEARCH_PATHS = (
					"$(XPSDK_ROOT)/CHeaders/Widgets",
					"$(XPSDK_ROOT)/CHeaders/XPLM",
					"$(HEADER_SEARCH_PATHS)",
				);
				LIBRARY_SEARCH_PATHS = (
					"$(inherited)",
					"$(USER_LIBRARY_DIR)/Developer/Xcode/DerivedData/xplaneConnect-asdjuezcjkhojuewbyxhyhabxfwc/Build/Products/Debug",
				);
				MACH_O_TYPE = mh_bundle;
<<<<<<< HEAD
<<<<<<< HEAD
				ONLY_ACTIVE_ARCH = YES;
=======
				ONLY_ACTIVE_ARCH = NO;
>>>>>>> master
=======
				ONLY_ACTIVE_ARCH = NO;
>>>>>>> 6d75e798
				PRODUCT_NAME = mac;
				SDKROOT = macosx;
				STRIP_INSTALLED_PRODUCT = YES;
				VERSIONING_SYSTEM = "apple-generic";
				VERSION_INFO_PREFIX = XPC;
			};
			name = Release;
		};
/* End XCBuildConfiguration section */

/* Begin XCConfigurationList section */
		D607B16209A5563100699BC3 /* Build configuration list for PBXProject "xpcPlugin" */ = {
			isa = XCConfigurationList;
			buildConfigurations = (
				D607B16309A5563100699BC3 /* Debug */,
				D607B16409A5563100699BC3 /* Release */,
			);
			defaultConfigurationIsVisible = 0;
			defaultConfigurationName = Release;
		};
		D607B19B09A556E400699BC3 /* Build configuration list for PBXNativeTarget "xpcPlugin" */ = {
			isa = XCConfigurationList;
			buildConfigurations = (
				D607B19C09A556E400699BC3 /* Debug */,
				D607B19D09A556E400699BC3 /* Release */,
			);
			defaultConfigurationIsVisible = 0;
			defaultConfigurationName = Release;
		};
/* End XCConfigurationList section */
	};
	rootObject = D607B16109A5563100699BC3 /* Project object */;
}<|MERGE_RESOLUTION|>--- conflicted
+++ resolved
@@ -365,15 +365,9 @@
 					"$(USER_LIBRARY_DIR)/Developer/Xcode/DerivedData/xplaneConnect-asdjuezcjkhojuewbyxhyhabxfwc/Build/Products/Debug",
 				);
 				MACH_O_TYPE = mh_bundle;
-<<<<<<< HEAD
-<<<<<<< HEAD
-				ONLY_ACTIVE_ARCH = YES;
-=======
+
 				ONLY_ACTIVE_ARCH = NO;
->>>>>>> master
-=======
-				ONLY_ACTIVE_ARCH = NO;
->>>>>>> 6d75e798
+
 				PRODUCT_NAME = mac;
 				SDKROOT = macosx;
 				STRIP_INSTALLED_PRODUCT = YES;
