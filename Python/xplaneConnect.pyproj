--- conflicted
+++ resolved
@@ -5,11 +5,7 @@
     <SchemaVersion>2.0</SchemaVersion>
     <ProjectGuid>3c7a940d-17c8-4e91-882f-9bc8b1d2f54b</ProjectGuid>
     <ProjectHome>.</ProjectHome>
-<<<<<<< HEAD
-    <StartupFile>src\playbackExample.py</StartupFile>
-=======
     <StartupFile>src\basicExample.py</StartupFile>
->>>>>>> 87672e13
     <SearchPath>
     </SearchPath>
     <WorkingDirectory>.</WorkingDirectory>
@@ -28,11 +24,8 @@
     <EnableUnmanagedDebugging>false</EnableUnmanagedDebugging>
   </PropertyGroup>
   <ItemGroup>
-<<<<<<< HEAD
     <Compile Include="src\playbackExample.py">
-=======
     <Compile Include="src\monitorExample.py">
->>>>>>> 87672e13
       <SubType>Code</SubType>
     </Compile>
     <Compile Include="src\xpc.py" />
